import pickle
from copy import deepcopy
from dataclasses import asdict
from datetime import datetime

import flax
from tqdm import tqdm

from fql.agents.fql import FQLAgent
from fql.utils.evaluation import evaluate
from task.task import Task
from trainer.config import ExperimentConfig, TrainerConfig
from utils.logger import Logger


class Experiment:
    def __init__(
        self,
        task: Task,
        trainer_config: TrainerConfig,
        experiment_config: ExperimentConfig,
    ):
        """
        Initialize the experiment with an agent and a task.

        Args:
            task (Task): The task to be solved by the agent.
            trainer_config (TrainerConfig): Configuration for the trainer.
            experiment_config (ExperimentConfig): Experiment-specific configurations overriding the default ones.
        """
        tuned_hyperparams = [
            (field, value)
            for field, value in vars(experiment_config).items()
            if value is not None
        ]

        agent_config = deepcopy(trainer_config.agent)
        for field, value in tuned_hyperparams:
            if hasattr(agent_config, field):
                setattr(agent_config, field, value)
        self.experiment_name = "_".join(
            f"{field}_{value}" for field, value in tuned_hyperparams
        )
        self.experiment_name = (
            f"{self.experiment_name}_{datetime.now().strftime('%Y%m%d_%H%M%S')}"
        )

        example_batch = task.sample("train", 1)
        self.agent = FQLAgent.create(
            agent_config.seed,
            example_batch["observations"],
            example_batch["actions"],
            asdict(agent_config),
        )

        self.logger = Logger(
            trainer_config.save_directory,
            trainer_config.env_name,
            self.experiment_name,
            agent_config,
            use_wandb=trainer_config.use_wandb,
        )

        self.task = task
        self.steps = trainer_config.steps
        self.log_interval = trainer_config.log_interval
        self.save_directory = trainer_config.save_directory
        self.env_name = trainer_config.env_name

        self.current_step = 0
<<<<<<< HEAD
        self.running = True
=======
        self.total_steps = trainer_config.steps
>>>>>>> 483360ca

    def train(self, num_steps: int) -> bool:
        """Trains the agent for a specified number of steps.
        
        Args:
            num_steps (int): Number of training steps to perform.
            
        Returns:
            bool: True if training completed, False if stopped before reaching total steps.
        """
        num_steps = min(num_steps, self.total_steps - self.current_step)
        for _ in tqdm(range(1, num_steps + 1), smoothing=0.1, dynamic_ncols=True):
            self.current_step += 1
            batch = self.task.sample("train", self.agent.config["batch_size"])
            self.agent, update_info = self.agent.update(batch)

            if self.logger and self.current_step % self.log_interval == 0:
                self.logger.log(update_info, step=self.current_step, group="train")

                val_batch = self.task.sample("val", self.agent.config["batch_size"])
                _, val_info = self.agent.total_loss(val_batch, grad_params=None)
<<<<<<< HEAD
                self.logger.log(val_info, step=self.current_step, group="val")
=======
                val_metrics = {f"validation/{k}": v for k, v in val_info.items()}
                self.logger.log(val_metrics, step=self.current_step, group="val")
        
        return self.current_step == self.total_steps
>>>>>>> 483360ca

    def evaluate(self, num_episodes: int = 50) -> float:
        eval_info, _, _ = evaluate(
            agent=self.agent,
            env=self.task,
            config=self.agent.config,
            num_eval_episodes=num_episodes,
        )

        if self.logger:
            self.logger.log(
                {**eval_info, "running": self.running},
                step=self.current_step,
                group="eval",
            )

        return eval_info["success"]

    def save_agent(self):
        """
        Save the agent's state to a file.
        """
        save_dict = dict(
            agent=flax.serialization.to_state_dict(self.agent),
        )
        save_path = (
            self.save_directory
            / self.env_name
            / self.experiment_name
            / "params.pkl"
        )
        with open(save_path, "wb") as f:
            pickle.dump(save_dict, f)

    def stop(self, eval_mode: bool = False):
        """
        Stop the experiment.
        """
        self.running = False
        if self.logger and not eval_mode:
            self.logger.close()<|MERGE_RESOLUTION|>--- conflicted
+++ resolved
@@ -68,11 +68,8 @@
         self.env_name = trainer_config.env_name
 
         self.current_step = 0
-<<<<<<< HEAD
+        self.total_steps = trainer_config.steps
         self.running = True
-=======
-        self.total_steps = trainer_config.steps
->>>>>>> 483360ca
 
     def train(self, num_steps: int) -> bool:
         """Trains the agent for a specified number of steps.
@@ -94,14 +91,9 @@
 
                 val_batch = self.task.sample("val", self.agent.config["batch_size"])
                 _, val_info = self.agent.total_loss(val_batch, grad_params=None)
-<<<<<<< HEAD
                 self.logger.log(val_info, step=self.current_step, group="val")
-=======
-                val_metrics = {f"validation/{k}": v for k, v in val_info.items()}
-                self.logger.log(val_metrics, step=self.current_step, group="val")
         
         return self.current_step == self.total_steps
->>>>>>> 483360ca
 
     def evaluate(self, num_episodes: int = 50) -> float:
         eval_info, _, _ = evaluate(
